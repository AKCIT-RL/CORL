import os
import random
import uuid
from copy import deepcopy
from dataclasses import asdict, dataclass
from typing import Any, Dict, List, Optional, Tuple, Union
from gym.spaces import Dict as SpaceDict

import gymnasium as gym
import numpy as np
import pyrallis
import torch
import torch.nn as nn
import torch.nn.functional
import wandb
from tqdm import trange
from torch.utils.data import DataLoader

import minari

from algorithms.utils.wrapper_gym import get_env
from algorithms.utils.dataset import qlearning_dataset, ReplayBuffer
from algorithms.utils.save_video import save_video

from algorithms.utils.common import soft_update, set_seed, wandb_init, compute_mean_std, normalize_states, wrap_env

TensorBatch = List[torch.Tensor]

os.environ["XLA_PYTHON_CLIENT_PREALLOCATE"] = "false"

@dataclass
class TrainConfig:
    # wandb project name
    project: str = "CORL"
    # wandb group name
    group: str = "AWAC-D4RL"
    # wandb run name
    name: str = "AWAC"
    # training dataset and evaluation environment
    env: str = "halfcheetah-medium-expert-v2"  # OpenAI gym environment name
    dataset_id: str = "halfcheetah-medium-expert-v2"
    # actor and critic hidden dim
    hidden_dim: int = 256
    # actor and critic learning rate
    learning_rate: float = 3e-4
    # discount factor
    gamma: float = 0.99
    # coefficient for the target critic Polyak's update
    tau: float = 5e-3
    # awac actor loss temperature, controlling balance
    # between behaviour cloning and Q-value maximization
    awac_lambda: float = 1.0
    # total number of gradient updated during training
    num_train_ops: int = 1_000_000
    # training batch size
    batch_size: int = 256
    # maximum size of the replay buffer
    buffer_size: int = 2_000_000
    # whether to normalize reward (like in IQL)
    normalize_reward: bool = False
    # evaluation frequency, will evaluate every eval_frequency
    # training steps
    eval_frequency: int = 1000
    # number of episodes to run during evaluation
    n_test_episodes: int = 10
    # path for checkpoints saving, optional
    checkpoints_path: Optional[str] = None
    # configure PyTorch to use deterministic algorithms instead
    # of nondeterministic ones
    deterministic_torch: bool = False
    # training random seed
    seed: int = 42
    # evaluation random seed
    test_seed: int = 69
    # training device
    device: str = "cuda"

    def __post_init__(self):
        self.name = f"{self.name}-{self.env}-{str(uuid.uuid4())[:8]}"
        if self.checkpoints_path is not None:
            self.checkpoints_path = os.path.join(self.checkpoints_path, self.name)


class Actor(nn.Module):
    def __init__(
        self,
        state_dim: int,
        action_dim: int,
        hidden_dim: int,
        min_log_std: float = -20.0,
        max_log_std: float = 2.0,
        min_action: float = -1.0,
        max_action: float = 1.0,
    ):
        super().__init__()
        self._mlp = nn.Sequential(
            nn.Linear(state_dim, hidden_dim),
            nn.ReLU(),
            nn.Linear(hidden_dim, hidden_dim),
            nn.ReLU(),
            nn.Linear(hidden_dim, hidden_dim),
            nn.ReLU(),
            nn.Linear(hidden_dim, action_dim),
        )
        self._log_std = nn.Parameter(torch.zeros(action_dim, dtype=torch.float32))
        self._min_log_std = min_log_std
        self._max_log_std = max_log_std
        self._min_action = min_action
        self._max_action = max_action

    def _get_policy(self, state: torch.Tensor) -> torch.distributions.Distribution:
        mean = self._mlp(state)
        log_std = self._log_std.clamp(self._min_log_std, self._max_log_std)
        policy = torch.distributions.Normal(mean, log_std.exp())
        return policy

    def log_prob(self, state: torch.Tensor, action: torch.Tensor) -> torch.Tensor:
        policy = self._get_policy(state)
        log_prob = policy.log_prob(action).sum(-1, keepdim=True)
        return log_prob

    def forward(self, state: torch.Tensor) -> Tuple[torch.Tensor, torch.Tensor]:
        policy = self._get_policy(state)
        action = policy.rsample()
        action.clamp_(self._min_action, self._max_action)
        log_prob = policy.log_prob(action).sum(-1, keepdim=True)
        return action, log_prob

    def act(self, state: np.ndarray, device: str) -> np.ndarray:
        state_t = torch.tensor(state[None], dtype=torch.float32, device=device)
        policy = self._get_policy(state_t)
        if self._mlp.training:
            action_t = policy.sample()
        else:
            action_t = policy.mean
        action = action_t[0].cpu().numpy()
        return action


class Critic(nn.Module):
    def __init__(
        self,
        state_dim: int,
        action_dim: int,
        hidden_dim: int,
    ):
        super().__init__()
        self._mlp = nn.Sequential(
            nn.Linear(state_dim + action_dim, hidden_dim),
            nn.ReLU(),
            nn.Linear(hidden_dim, hidden_dim),
            nn.ReLU(),
            nn.Linear(hidden_dim, hidden_dim),
            nn.ReLU(),
            nn.Linear(hidden_dim, 1),
        )

    def forward(self, state: torch.Tensor, action: torch.Tensor) -> torch.Tensor:
        q_value = self._mlp(torch.cat([state, action], dim=-1))
        return q_value



class AdvantageWeightedActorCritic:
    def __init__(
        self,
        actor: nn.Module,
        actor_optimizer: torch.optim.Optimizer,
        critic_1: nn.Module,
        critic_1_optimizer: torch.optim.Optimizer,
        critic_2: nn.Module,
        critic_2_optimizer: torch.optim.Optimizer,
        gamma: float = 0.99,
        tau: float = 5e-3,  # parameter for the soft target update,
        awac_lambda: float = 1.0,
        exp_adv_max: float = 100.0,
    ):
        self._actor = actor
        self._actor_optimizer = actor_optimizer

        self._critic_1 = critic_1
        self._critic_1_optimizer = critic_1_optimizer
        self._target_critic_1 = deepcopy(critic_1)

        self._critic_2 = critic_2
        self._critic_2_optimizer = critic_2_optimizer
        self._target_critic_2 = deepcopy(critic_2)

        self._gamma = gamma
        self._tau = tau
        self._awac_lambda = awac_lambda
        self._exp_adv_max = exp_adv_max

    def _actor_loss(self, states, actions):
        with torch.no_grad():
            pi_action, _ = self._actor(states)
            v = torch.min(
                self._critic_1(states, pi_action), self._critic_2(states, pi_action)
            )

            q = torch.min(
                self._critic_1(states, actions), self._critic_2(states, actions)
            )
            adv = q - v
            weights = torch.clamp_max(
                torch.exp(adv / self._awac_lambda), self._exp_adv_max
            )

        action_log_prob = self._actor.log_prob(states, actions)
        loss = (-action_log_prob * weights).mean()
        return loss

    def _critic_loss(self, states, actions, rewards, dones, next_states):
        with torch.no_grad():
            next_actions, _ = self._actor(next_states)

            q_next = torch.min(
                self._target_critic_1(next_states, next_actions),
                self._target_critic_2(next_states, next_actions),
            )
            q_target = rewards + self._gamma * (1.0 - dones) * q_next

        q1 = self._critic_1(states, actions)
        q2 = self._critic_2(states, actions)

        q1_loss = nn.functional.mse_loss(q1, q_target)
        q2_loss = nn.functional.mse_loss(q2, q_target)
        loss = q1_loss + q2_loss
        return loss

    def _update_critic(self, states, actions, rewards, dones, next_states):
        loss = self._critic_loss(states, actions, rewards, dones, next_states)
        self._critic_1_optimizer.zero_grad()
        self._critic_2_optimizer.zero_grad()
        loss.backward()
        self._critic_1_optimizer.step()
        self._critic_2_optimizer.step()
        return loss.item()

    def _update_actor(self, states, actions):
        loss = self._actor_loss(states, actions)
        self._actor_optimizer.zero_grad()
        loss.backward()
        self._actor_optimizer.step()
        return loss.item()

    def update(self, batch: TensorBatch) -> Dict[str, float]:
        states, actions, rewards, next_states, dones = batch
        critic_loss = self._update_critic(states, actions, rewards, dones, next_states)
        actor_loss = self._update_actor(states, actions)

        soft_update(self._target_critic_1, self._critic_1, self._tau)
        soft_update(self._target_critic_2, self._critic_2, self._tau)

        result = {"critic_loss": critic_loss, "actor_loss": actor_loss}
        return result

    def state_dict(self) -> Dict[str, Any]:
        return {
            "actor": self._actor.state_dict(),
            "critic_1": self._critic_1.state_dict(),
            "critic_2": self._critic_2.state_dict(),
        }

    def load_state_dict(self, state_dict: Dict[str, Any]):
        self._actor.load_state_dict(state_dict["actor"])
        self._critic_1.load_state_dict(state_dict["critic_1"])
        self._critic_2.load_state_dict(state_dict["critic_2"])


<<<<<<< HEAD
def set_seed(
    seed: int, env: Optional[gym.Env] = None, deterministic_torch: bool = False
):
    os.environ["PYTHONHASHSEED"] = str(seed)
    np.random.seed(seed)
    random.seed(seed)
    torch.manual_seed(seed)
    torch.use_deterministic_algorithms(deterministic_torch)


def compute_mean_std(states: np.ndarray, eps: float) -> Tuple[np.ndarray, np.ndarray]:
    mean = states.mean(0)
    std = states.std(0) + eps
    return mean, std


def normalize_states(states: np.ndarray, mean: np.ndarray, std: np.ndarray):
    return (states - mean) / std


def wrap_env(
    env: gym.Env,
    state_mean: Union[np.ndarray, float] = 0.0,
    state_std: Union[np.ndarray, float] = 1.0,
) -> gym.Env:
    def normalize_state(state):
        return (state - state_mean) / state_std

    env = gym.wrappers.TransformObservation(env, normalize_state, env.observation_space)
    return env

=======
>>>>>>> 3af36b4b

@torch.no_grad()
def eval_actor(
    env: gym.Env, actor: nn.Module, device: str, n_episodes: int, seed: int
) -> np.ndarray:
    actor.eval()
    episode_rewards = []
    for _ in range(n_episodes):
        state, _ = env.reset()
        done = False
        episode_reward = 0.0
        while not done:
            action = actor.act(state, device)
            next_state, reward, done, _, _ = env.step(action)

            done = bool(done) if np.isscalar(done) else bool(done[0])

            state = next_state
            episode_reward += reward
        episode_rewards.append(episode_reward)

    actor.train()
    return np.asarray(episode_rewards)


def return_reward_range(dataset, max_episode_steps):
    returns, lengths = [], []
    ep_ret, ep_len = 0.0, 0
    for r, d in zip(dataset["rewards"], dataset["terminals"]):
        ep_ret += float(r)
        ep_len += 1
        if d or ep_len == max_episode_steps:
            returns.append(ep_ret)
            lengths.append(ep_len)
            ep_ret, ep_len = 0.0, 0
    lengths.append(ep_len)  # but still keep track of number of steps
    assert sum(lengths) == len(dataset["rewards"])
    return min(returns), max(returns)


def modify_reward(dataset, env_name, max_episode_steps=1000):
    if any(s in env_name for s in ("halfcheetah", "hopper", "walker2d")):
        min_ret, max_ret = return_reward_range(dataset, max_episode_steps)
        dataset["rewards"] /= max_ret - min_ret
        dataset["rewards"] *= max_episode_steps
    elif "antmaze" in env_name:
        dataset["rewards"] -= 1.0



@pyrallis.wrap()
def train(config: TrainConfig):
    dataset = minari.load_dataset(config.dataset_id)
    qdataset = qlearning_dataset(dataset)

    env = get_env(config.env, config.device)

    raw = env.reset()
    if isinstance(raw, tuple):
        raw = raw[0]
    
    if isinstance(raw, dict):
        state_dim = sum(v.shape[-1] for v in raw.values())
    else:
        state_dim = raw.shape[-1]

    action_dim = env.action_space.shape[-1]

    max_action = 1.0

    if config.normalize_reward:
        modify_reward(qdataset, config.env)

    state_mean, state_std = compute_mean_std(qdataset["observations"], eps=1e-3)
    qdataset["observations"] = normalize_states(
        qdataset["observations"], state_mean, state_std
    )
    qdataset["next_observations"] = normalize_states(
        qdataset["next_observations"], state_mean, state_std
    )
    env = wrap_env(env, state_mean=state_mean, state_std=state_std)
    
    replay_buffer = ReplayBuffer(qdataset)
    replay_buffer = DataLoader(
        replay_buffer, batch_size=config.batch_size, shuffle=True
    )

    actor_critic_kwargs = {
        "state_dim": state_dim,
        "action_dim": action_dim,
        "hidden_dim": config.hidden_dim,
    }

    actor = Actor(**actor_critic_kwargs)
    actor.to(config.device)
    actor_optimizer = torch.optim.Adam(actor.parameters(), lr=config.learning_rate)
    critic_1 = Critic(**actor_critic_kwargs)
    critic_2 = Critic(**actor_critic_kwargs)
    critic_1.to(config.device)
    critic_2.to(config.device)
    critic_1_optimizer = torch.optim.Adam(critic_1.parameters(), lr=config.learning_rate)
    critic_2_optimizer = torch.optim.Adam(critic_2.parameters(), lr=config.learning_rate)

    awac = AdvantageWeightedActorCritic(
        actor=actor,
        actor_optimizer=actor_optimizer,
        critic_1=critic_1,
        critic_1_optimizer=critic_1_optimizer,
        critic_2=critic_2,
        critic_2_optimizer=critic_2_optimizer,
        gamma=config.gamma,
        tau=config.tau,
        awac_lambda=config.awac_lambda,
    )
    wandb_init(asdict(config))

    if config.checkpoints_path is not None:
        print(f"Checkpoints path: {config.checkpoints_path}")
        os.makedirs(config.checkpoints_path, exist_ok=True)
        with open(os.path.join(config.checkpoints_path, "config.yaml"), "w") as f:
            pyrallis.dump(config, f)

    for t in trange(config.num_train_ops, ncols=80):
        batch = next(iter(replay_buffer))
        batch = [b.to(config.device) for b in batch]
        update_result = awac.update(batch)
        wandb.log(update_result, step=t)
        if (t + 1) % config.eval_frequency == 0:
            eval_scores = eval_actor(
                env, actor, config.device, config.n_test_episodes, config.test_seed
            )

            wandb.log({"eval_score": eval_scores.mean()}, step=t)
            if hasattr(env, "get_normalized_score"):
                normalized_eval_scores = env.get_normalized_score(eval_scores) * 100.0
                wandb.log(
                    {"d4rl_normalized_score": normalized_eval_scores.mean()}, step=t
                )

            if config.checkpoints_path is not None:
                torch.save(
                    awac.state_dict(),
                    os.path.join(config.checkpoints_path, f"checkpoint_{t}.pt"),
                )

    wandb.finish()


if __name__ == "__main__":
    train()<|MERGE_RESOLUTION|>--- conflicted
+++ resolved
@@ -268,40 +268,6 @@
         self._critic_2.load_state_dict(state_dict["critic_2"])
 
 
-<<<<<<< HEAD
-def set_seed(
-    seed: int, env: Optional[gym.Env] = None, deterministic_torch: bool = False
-):
-    os.environ["PYTHONHASHSEED"] = str(seed)
-    np.random.seed(seed)
-    random.seed(seed)
-    torch.manual_seed(seed)
-    torch.use_deterministic_algorithms(deterministic_torch)
-
-
-def compute_mean_std(states: np.ndarray, eps: float) -> Tuple[np.ndarray, np.ndarray]:
-    mean = states.mean(0)
-    std = states.std(0) + eps
-    return mean, std
-
-
-def normalize_states(states: np.ndarray, mean: np.ndarray, std: np.ndarray):
-    return (states - mean) / std
-
-
-def wrap_env(
-    env: gym.Env,
-    state_mean: Union[np.ndarray, float] = 0.0,
-    state_std: Union[np.ndarray, float] = 1.0,
-) -> gym.Env:
-    def normalize_state(state):
-        return (state - state_mean) / state_std
-
-    env = gym.wrappers.TransformObservation(env, normalize_state, env.observation_space)
-    return env
-
-=======
->>>>>>> 3af36b4b
 
 @torch.no_grad()
 def eval_actor(
