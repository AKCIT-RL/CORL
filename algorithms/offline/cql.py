--- conflicted
+++ resolved
@@ -78,66 +78,6 @@
             self.checkpoints_path = os.path.join(self.checkpoints_path, self.name)
 
 
-<<<<<<< HEAD
-def soft_update(target: nn.Module, source: nn.Module, tau: float):
-    for target_param, source_param in zip(target.parameters(), source.parameters()):
-        target_param.data.copy_((1 - tau) * target_param.data + tau * source_param.data)
-
-
-def compute_mean_std(states: np.ndarray, eps: float) -> Tuple[np.ndarray, np.ndarray]:
-    mean = states.mean(0)
-    std = states.std(0) + eps
-    return mean, std
-
-
-def normalize_states(states: np.ndarray, mean: np.ndarray, std: np.ndarray):
-    return (states - mean) / std
-
-
-def wrap_env(
-    env: gym.Env,
-    state_mean: Union[np.ndarray, float] = 0.0,
-    state_std: Union[np.ndarray, float] = 1.0,
-    reward_scale: float = 1.0,
-) -> gym.Env:
-    # PEP 8: E731 do not assign a lambda expression, use a def
-    def normalize_state(state):
-        return (
-            state - state_mean
-        ) / state_std  # epsilon should be already added in std.
-
-    def scale_reward(reward):
-        # Please be careful, here reward is multiplied by scale!
-        return reward_scale * reward
-
-    env = gym.wrappers.TransformObservation(env, normalize_state, env.observation_space)
-    if reward_scale != 1.0:
-        env = gym.wrappers.TransformReward(env, scale_reward)
-    return env
-
-def set_seed(
-    seed: int, env: Optional[gym.Env] = None, deterministic_torch: bool = False
-):
-    os.environ["PYTHONHASHSEED"] = str(seed)
-    np.random.seed(seed)
-    random.seed(seed)
-    torch.manual_seed(seed)
-    torch.use_deterministic_algorithms(deterministic_torch)
-
-
-def wandb_init(config: dict) -> None:
-    wandb.init(
-        config=config,
-        project=config["project"],
-        group=config["group"],
-        name=config["name"],
-        id=str(uuid.uuid4()),
-    )
-    wandb.run.save()
-
-
-=======
->>>>>>> 3af36b4b
 @torch.no_grad()
 def eval_actor(
     env: gym.Env, actor: nn.Module, device: str, n_episodes: int, seed: int
